--- conflicted
+++ resolved
@@ -17,73 +17,38 @@
 
       - name: Edge health
         run: |
-<<<<<<< HEAD
-          curl -fsSL --retry 3 --retry-all-errors --max-time 20 -H 'accept: application/json' https://edge.dhkalign.com/edge/health \
-          | jq -e '(.ok==true) or (.status=="ok")'
-
-      - name: Backend health (via domain)
-        run: |
-          curl -fsSL --retry 3 --retry-all-errors --max-time 20 -H 'accept: application/json' https://backend.dhkalign.com/health \
-          | jq -e '(.ok==true) or (.status=="ok")'
-
-      - name: Free translate (1) via Worker
-        run: |
-          curl -fsSL --retry 3 --retry-all-errors --max-time 20 'https://edge.dhkalign.com/translate?q=Rickshaw%20pabo%20na' \
-          | jq -e '(.ok==true) or (.translation!=null) or (.result!=null)'
-
-      - name: Free translate (2) via Worker
-        run: |
-          curl -fsSL --retry 3 --retry-all-errors --max-time 20 'https://edge.dhkalign.com/translate?q=Rickshaw%20pabo%20na' \
-          | jq -e '(.ok==true) or (.translation!=null) or (.result!=null)'
-=======
-          set -e
-          curl -fsSL --retry 3 --retry-all-errors --max-time 20 -H 'accept: application/json' \
-            https://edge.dhkalign.com/edge/health | jq -e '.ok==true' \
+          set -e; curl -fsSL --retry 3 --retry-all-errors --max-time 20 -H 'accept: application/json' https://edge.dhkalign.com/edge/health \
+          | jq -e '(.ok==true) or (.status=="ok")' \
           || (echo '--- edge body ---'; curl -fsSL https://edge.dhkalign.com/edge/health; exit 1)
 
       - name: Backend health (via domain)
         run: |
-          set -e
-          curl -fsSL --retry 3 --retry-all-errors --max-time 20 -H 'accept: application/json' \
-            https://backend.dhkalign.com/health | jq -e '(.ok==true) or (.status=="ok")' \
+          set -e; curl -fsSL --retry 3 --retry-all-errors --max-time 20 -H 'accept: application/json' https://backend.dhkalign.com/health \
+          | jq -e '(.ok==true) or (.status=="ok")' \
           || (echo '--- backend body ---'; curl -fsSL https://backend.dhkalign.com/health; exit 1)
 
       - name: Free translate (1) via Worker
         run: |
-          set -e
-          curl -fsSL --retry 3 --retry-all-errors --max-time 20 \
-            'https://edge.dhkalign.com/translate?q=Rickshaw%20pabo%20na' \
+          set -e; curl -fsSL --retry 3 --retry-all-errors --max-time 20 'https://edge.dhkalign.com/translate?q=Rickshaw%20pabo%20na' \
           | jq -e '(.ok==true) or (.translation!=null) or (.result!=null)' \
-          || (echo '--- translate (1) body ---'; \
-              curl -fsSL 'https://edge.dhkalign.com/translate?q=Rickshaw%20pabo%20na'; exit 1)
+          || (echo '--- translate (1) body ---'; curl -fsSL 'https://edge.dhkalign.com/translate?q=Rickshaw%20pabo%20na'; exit 1)
 
       - name: Free translate (2) via Worker
         run: |
-          set -e
-          curl -fsSL --retry 3 --retry-all-errors --max-time 20 \
-            'https://edge.dhkalign.com/translate?q=Rickshaw%20pabo%20na' \
+          set -e; curl -fsSL --retry 3 --retry-all-errors --max-time 20 'https://edge.dhkalign.com/translate?q=Rickshaw%20pabo%20na' \
           | jq -e '(.ok==true) or (.translation!=null) or (.result!=null)' \
-          || (echo '--- translate (2) body ---'; \
-              curl -fsSL 'https://edge.dhkalign.com/translate?q=Rickshaw%20pabo%20na'; exit 1)
->>>>>>> c284af2c
+          || (echo '--- translate (2) body ---'; curl -fsSL 'https://edge.dhkalign.com/translate?q=Rickshaw%20pabo%20na'; exit 1)
 
       - name: Pro translate (skip on PR)
         if: ${{ github.event_name != 'pull_request' }}
         env:
           PROD_API_KEY: ${{ secrets.PROD_API_KEY }}
         run: |
-          set -e
-          MISS="gpt_probe_$(date +%s)"
-          curl -fsSL --retry 3 --retry-all-errors --max-time 30 -X POST \
-            'https://edge.dhkalign.com/translate/pro' \
+          set -e; MISS="gpt_probe_$(date +%s)"; \
+          curl -fsSL --retry 3 --retry-all-errors --max-time 30 -X POST 'https://edge.dhkalign.com/translate/pro' \
             -H 'content-type: application/json' -H "x-api-key: $PROD_API_KEY" \
             -d "{\"text\":\"$MISS\",\"src_lang\":\"bn-rom\",\"tgt_lang\":\"en\"}" \
-<<<<<<< HEAD
-          | jq -e '(.ok==true) or (.translation!=null) or (.result!=null)'
-=======
           | jq -e '(.ok==true) or (.translation!=null) or (.result!=null)' \
-          || (echo '--- pro body ---'; \
-              curl -fsSL -X POST 'https://edge.dhkalign.com/translate/pro' \
+          || (echo '--- pro body ---'; curl -fsSL -X POST 'https://edge.dhkalign.com/translate/pro' \
                 -H 'content-type: application/json' -H "x-api-key: $PROD_API_KEY" \
-                -d "{\"text\":\"$MISS\",\"src_lang\":\"bn-rom\",\"tgt_lang\":\"en\"}"; exit 1)
->>>>>>> c284af2c
+                -d "{\"text\":\"$MISS\",\"src_lang\":\"bn-rom\",\"tgt_lang\":\"en\"}"; exit 1)